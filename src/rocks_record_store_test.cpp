/**
 *    Copyright (C) 2014 MongoDB Inc.
 *
 *    This program is free software: you can redistribute it and/or  modify
 *    it under the terms of the GNU Affero General Public License, version 3,
 *    as published by the Free Software Foundation.
 *
 *    This program is distributed in the hope that it will be useful,
 *    but WITHOUT ANY WARRANTY; without even the implied warranty of
 *    MERCHANTABILITY or FITNESS FOR A PARTICULAR PURPOSE.  See the
 *    GNU Affero General Public License for more details.
 *
 *    You should have received a copy of the GNU Affero General Public License
 *    along with this program.  If not, see <http://www.gnu.org/licenses/>.
 *
 *    As a special exception, the copyright holders give permission to link the
 *    code of portions of this program with the OpenSSL library under certain
 *    conditions as described in each individual source file and distribute
 *    linked combinations including the program with the OpenSSL library. You
 *    must comply with the GNU Affero General Public License in all respects for
 *    all of the code used other than as permitted herein. If you modify file(s)
 *    with this exception, you may extend this exception to your version of the
 *    file(s), but you are not obligated to do so. If you do not wish to do so,
 *    delete this exception statement from your version. If you delete this
 *    exception statement from all source files in the program, then also delete
 *    it in the license file.
 */

#include "mongo/platform/basic.h"

#include <boost/filesystem/operations.hpp>
#include <memory>
#include <vector>

#include <rocksdb/comparator.h>
#include <rocksdb/db.h>
#include <rocksdb/options.h>
#include <rocksdb/slice.h>

#include "mongo/base/init.h"
#include "mongo/db/concurrency/write_conflict_exception.h"
#include "mongo/db/storage/record_store_test_harness.h"
#include "mongo/unittest/unittest.h"
#include "mongo/unittest/temp_dir.h"

#include "rocks_compaction_scheduler.h"
#include "rocks_record_store.h"
#include "rocks_recovery_unit.h"
#include "rocks_transaction.h"
#include "rocks_snapshot_manager.h"

namespace mongo {

    using std::string;

    class RocksRecordStoreHarnessHelper final : public RecordStoreHarnessHelper {
    public:
        RocksRecordStoreHarnessHelper() : _tempDir(_testNamespace) {
            boost::filesystem::remove_all(_tempDir.path());
            rocksdb::DB* db;
            rocksdb::Options options;
            options.create_if_missing = true;
            auto s = rocksdb::DB::Open(options, _tempDir.path(), &db);
            ASSERT(s.ok());
            _db.reset(db);
            _counterManager.reset(new RocksCounterManager(_db.get(), true));
            _durabilityManager.reset(new RocksDurabilityManager(_db.get(), true));
<<<<<<< HEAD
            _compactionScheduler.reset(new RocksCompactionScheduler());
            _compactionScheduler->start(_db.get());
=======
            _compactionScheduler.reset(new RocksCompactionScheduler(_db.get()));
>>>>>>> 212ba0e2
        }

        virtual std::unique_ptr<RecordStore> newNonCappedRecordStore() {
          return newNonCappedRecordStore("foo.bar");
        }
        std::unique_ptr<RecordStore> newNonCappedRecordStore(const std::string& ns) {
            return stdx::make_unique<RocksRecordStore>(ns, "1", _db.get(), _counterManager.get(),
                                                       _durabilityManager.get(),
                                                       _compactionScheduler.get(), "prefix");
        }

        std::unique_ptr<RecordStore> newCappedRecordStore(int64_t cappedMaxSize,
                                                          int64_t cappedMaxDocs) final {
            return newCappedRecordStore("a.b", cappedMaxSize, cappedMaxDocs);
        }

        std::unique_ptr<RecordStore> newCappedRecordStore(const std::string& ns,
                                                          int64_t cappedMaxSize,
                                                          int64_t cappedMaxDocs) {
            return stdx::make_unique<RocksRecordStore>(ns, "1", _db.get(), _counterManager.get(),
                                                       _durabilityManager.get(),
                                                       _compactionScheduler.get(),
                                                       "prefix", true,
                                                       cappedMaxSize, cappedMaxDocs);
        }

        std::unique_ptr<RecoveryUnit> newRecoveryUnit() final {
            return stdx::make_unique<RocksRecoveryUnit>(&_transactionEngine, &_snapshotManager,
                                                        _db.get(), _counterManager.get(), nullptr,
                                                        _durabilityManager.get(), true);
        }

        bool supportsDocLocking() final {
          return true;
        }

    private:
        string _testNamespace = "mongo-rocks-record-store-test";
        unittest::TempDir _tempDir;
        std::unique_ptr<rocksdb::DB> _db;
        RocksTransactionEngine _transactionEngine;
        RocksSnapshotManager _snapshotManager;
        std::unique_ptr<RocksDurabilityManager> _durabilityManager;
        std::unique_ptr<RocksCounterManager> _counterManager;
        std::unique_ptr<RocksCompactionScheduler> _compactionScheduler;
    };

    std::unique_ptr<HarnessHelper> makeHarnessHelper() {
        return stdx::make_unique<RocksRecordStoreHarnessHelper>();
    }

    MONGO_INITIALIZER(RegisterHarnessFactory)(InitializerContext* const) {
        mongo::registerHarnessHelperFactory(makeHarnessHelper);
        return Status::OK();
    }

    TEST(RocksRecordStoreTest, Isolation1 ) {
        auto harnessHelper = stdx::make_unique<RocksRecordStoreHarnessHelper>();
        std::unique_ptr<RecordStore> rs(harnessHelper->newNonCappedRecordStore());

        RecordId loc1;
        RecordId loc2;

        {
            ServiceContext::UniqueOperationContext opCtx( harnessHelper->newOperationContext() );
            {
                WriteUnitOfWork uow( opCtx.get() );

                StatusWith<RecordId> res = rs->insertRecord( opCtx.get(), "a", 2, false );
                ASSERT_OK( res.getStatus() );
                loc1 = res.getValue();

                res = rs->insertRecord( opCtx.get(), "a", 2, false );
                ASSERT_OK( res.getStatus() );
                loc2 = res.getValue();

                uow.commit();
            }
        }

        {
            ServiceContext::UniqueOperationContext t1( harnessHelper->newOperationContext() );
            auto client2 = harnessHelper->serviceContext()->makeClient("c2");
            auto t2 = harnessHelper->newOperationContext(client2.get());

            std::unique_ptr<WriteUnitOfWork> w1( new WriteUnitOfWork( t1.get() ) );
            std::unique_ptr<WriteUnitOfWork> w2( new WriteUnitOfWork( t2.get() ) );

            rs->dataFor( t1.get(), loc1 );
            rs->dataFor( t2.get(), loc1 );

            ASSERT_OK( rs->updateRecord( t1.get(), loc1, "b", 2, false, NULL ) );
            ASSERT_OK( rs->updateRecord( t1.get(), loc2, "B", 2, false, NULL ) );

            // this should throw
            ASSERT_THROWS(rs->updateRecord(t2.get(), loc1, "c", 2, false, NULL),
                          WriteConflictException);

            w1->commit(); // this should succeed
        }
    }

    TEST(RocksRecordStoreTest, Isolation2 ) {
        auto harnessHelper = stdx::make_unique<RocksRecordStoreHarnessHelper>();
        std::unique_ptr<RecordStore> rs( harnessHelper->newNonCappedRecordStore() );

        RecordId loc1;
        RecordId loc2;

        {
            ServiceContext::UniqueOperationContext opCtx( harnessHelper->newOperationContext() );
            {
                WriteUnitOfWork uow( opCtx.get() );

                StatusWith<RecordId> res = rs->insertRecord( opCtx.get(), "a", 2, false );
                ASSERT_OK( res.getStatus() );
                loc1 = res.getValue();

                res = rs->insertRecord( opCtx.get(), "a", 2, false );
                ASSERT_OK( res.getStatus() );
                loc2 = res.getValue();

                uow.commit();
            }
        }

        {
            ServiceContext::UniqueOperationContext t1( harnessHelper->newOperationContext() );
            auto client2 = harnessHelper->serviceContext()->makeClient("c2");
            auto t2 = harnessHelper->newOperationContext(client2.get());

            // ensure we start transactions
            rs->dataFor( t1.get(), loc2 );
            rs->dataFor( t2.get(), loc2 );

            {
                WriteUnitOfWork w( t1.get() );
                ASSERT_OK( rs->updateRecord( t1.get(), loc1, "b", 2, false, NULL ) );
                w.commit();
            }

            {
                WriteUnitOfWork w( t2.get() );
                ASSERT_EQUALS(string("a"), rs->dataFor(t2.get(), loc1).data());
                // this should fail as our version of loc1 is too old
                ASSERT_THROWS(rs->updateRecord(t2.get(), loc1, "c", 2, false, NULL),
                              WriteConflictException);
            }
        }
    }

    StatusWith<RecordId> insertBSON(ServiceContext::UniqueOperationContext& opCtx,
                                   std::unique_ptr<RecordStore>& rs,
                                   const Timestamp& opTime) {
        BSONObj obj = BSON( "ts" << opTime );
        WriteUnitOfWork wuow(opCtx.get());
        RocksRecordStore* rrs = dynamic_cast<RocksRecordStore*>(rs.get());
        invariant( rrs );
        Status status = rrs->oplogDiskLocRegister( opCtx.get(), opTime );
        if (!status.isOK())
            return StatusWith<RecordId>( status );
        StatusWith<RecordId> res = rs->insertRecord(opCtx.get(),
                                                   obj.objdata(),
                                                   obj.objsize(),
                                                   false);
        if (res.isOK())
            wuow.commit();
        return res;
    }

    TEST(RocksRecordStoreTest, OplogHack) {
        RocksRecordStoreHarnessHelper harnessHelper;
        std::unique_ptr<RecordStore> rs(harnessHelper.newNonCappedRecordStore("local.oplog.foo"));
        {
            ServiceContext::UniqueOperationContext opCtx(harnessHelper.newOperationContext());

            // always illegal
            ASSERT_EQ(insertBSON(opCtx, rs, Timestamp(2,-1)).getStatus(),
                  ErrorCodes::BadValue);

            {
                BSONObj obj = BSON("not_ts" << Timestamp(2,1));
                ASSERT_EQ(rs->insertRecord(opCtx.get(), obj.objdata(), obj.objsize(),
                                           false ).getStatus(),
                          ErrorCodes::BadValue);

                obj = BSON( "ts" << "not an Timestamp" );
                ASSERT_EQ(rs->insertRecord(opCtx.get(), obj.objdata(), obj.objsize(),
                                           false ).getStatus(),
                          ErrorCodes::BadValue);
            }

            // currently dasserts
            // ASSERT_EQ(insertBSON(opCtx, rs, BSON("ts" << Timestamp(-2,1))).getStatus(),
            // ErrorCodes::BadValue);

            // success cases
            ASSERT_EQ(insertBSON(opCtx, rs, Timestamp(1,1)).getValue(),
                      RecordId(1,1));

            ASSERT_EQ(insertBSON(opCtx, rs, Timestamp(1,2)).getValue(),
                      RecordId(1,2));

            ASSERT_EQ(insertBSON(opCtx, rs, Timestamp(2,2)).getValue(),
                      RecordId(2,2));
        }

        {
            ServiceContext::UniqueOperationContext opCtx(harnessHelper.newOperationContext());
            // find start
            ASSERT_EQ(rs->oplogStartHack(opCtx.get(), RecordId(0,1)), RecordId()); // nothing <=
            ASSERT_EQ(rs->oplogStartHack(opCtx.get(), RecordId(2,1)), RecordId(1,2)); // between
            ASSERT_EQ(rs->oplogStartHack(opCtx.get(), RecordId(2,2)), RecordId(2,2)); // ==
            ASSERT_EQ(rs->oplogStartHack(opCtx.get(), RecordId(2,3)), RecordId(2,2)); // > highest
        }

        {
            ServiceContext::UniqueOperationContext opCtx(harnessHelper.newOperationContext());
            rs->cappedTruncateAfter(opCtx.get(), RecordId(2,2),  false); // no-op
        }

        {
            ServiceContext::UniqueOperationContext opCtx(harnessHelper.newOperationContext());
            ASSERT_EQ(rs->oplogStartHack(opCtx.get(), RecordId(2,3)), RecordId(2,2));
        }

        {
            ServiceContext::UniqueOperationContext opCtx(harnessHelper.newOperationContext());
            rs->cappedTruncateAfter(opCtx.get(), RecordId(1,2),  false); // deletes 2,2
        }

        {
            ServiceContext::UniqueOperationContext opCtx(harnessHelper.newOperationContext());
            ASSERT_EQ(rs->oplogStartHack(opCtx.get(), RecordId(2,3)), RecordId(1,2));
        }

        {
            ServiceContext::UniqueOperationContext opCtx(harnessHelper.newOperationContext());
            rs->cappedTruncateAfter(opCtx.get(), RecordId(1,2),  true); // deletes 1,2
        }

        {
            ServiceContext::UniqueOperationContext opCtx(harnessHelper.newOperationContext());
            ASSERT_EQ(rs->oplogStartHack(opCtx.get(), RecordId(2,3)), RecordId(1,1));
        }

        {
            ServiceContext::UniqueOperationContext opCtx(harnessHelper.newOperationContext());
            WriteUnitOfWork wuow(opCtx.get());
            ASSERT_OK(rs->truncate(opCtx.get())); // deletes 1,1 and leaves collection empty
            wuow.commit();
        }

        {
            ServiceContext::UniqueOperationContext opCtx(harnessHelper.newOperationContext());
            ASSERT_EQ(rs->oplogStartHack(opCtx.get(), RecordId(2,3)), RecordId());
        }
    }

    void testDeleteSeekExactRecord(bool forward, bool capped) {
        RocksRecordStoreHarnessHelper harnessHelper;
        std::unique_ptr<RecordStore> rs;
        if (capped) {
            rs = harnessHelper.newCappedRecordStore("local.oplog.foo", 100000, -1);
        } else {
            rs = harnessHelper.newNonCappedRecordStore("local.oplog.foo");
        }
        ServiceContext::UniqueOperationContext opCtx(harnessHelper.newOperationContext());
        ASSERT_EQ(insertBSON(opCtx, rs, Timestamp(1,1)).getValue(),
                  RecordId(1,1));

        ASSERT_EQ(insertBSON(opCtx, rs, Timestamp(1,2)).getValue(),
                  RecordId(1,2));

        ASSERT_EQ(insertBSON(opCtx, rs, Timestamp(2,2)).getValue(),
                  RecordId(2,2));

        auto cursor = rs->getCursor(opCtx.get(), forward);
        auto record = cursor->seekExact(RecordId(1,2));
        ASSERT(record);
        cursor->save();
        rs->deleteRecord(opCtx.get(), RecordId(1,2));
        cursor->restore();

        if (!capped) {
            auto next = cursor->next();
            ASSERT(next);
            ASSERT_EQ(next->id, forward ? RecordId(2,2) : RecordId(1,1));
        }
        ASSERT(!cursor->next());
    }

    TEST(RocksRecordStoreTest, DeleteSeekExactRecord_Forward_Capped) {
        testDeleteSeekExactRecord(true, true);
    }

    TEST(RocksRecordStoreTest, DeleteSeekExactRecord_Forward_NonCapped) {
        testDeleteSeekExactRecord(true, false);
    }

    TEST(RocksRecordStoreTest, DeleteSeekExactRecord_Reversed_Capped) {
        testDeleteSeekExactRecord(false, true);
    }

    TEST(RocksRecordStoreTest, DeleteSeekExactRecord_Reversed_NonCapped) {
        testDeleteSeekExactRecord(false, false);
    }

    TEST(RocksRecordStoreTest, OplogHackOnNonOplog) {
        RocksRecordStoreHarnessHelper harnessHelper;
        std::unique_ptr<RecordStore> rs(
                harnessHelper.newNonCappedRecordStore("local.NOT_oplog.foo"));

        ServiceContext::UniqueOperationContext opCtx(harnessHelper.newOperationContext());

        BSONObj obj = BSON( "ts" << Timestamp(2,-1) );
        {
            WriteUnitOfWork wuow( opCtx.get() );
            ASSERT_OK(rs->insertRecord(opCtx.get(), obj.objdata(),
                                       obj.objsize(), false ).getStatus());
            wuow.commit();
        }
        ASSERT_TRUE(rs->oplogStartHack(opCtx.get(), RecordId(0,1)) == boost::none);
    }

    TEST(RocksRecordStoreTest, CappedOrder) {
        std::unique_ptr<RocksRecordStoreHarnessHelper> harnessHelper(
                new RocksRecordStoreHarnessHelper());
        std::unique_ptr<RecordStore> rs(harnessHelper->newCappedRecordStore("a.b", 100000,10000));

        RecordId loc1;

        { // first insert a document
            ServiceContext::UniqueOperationContext opCtx( harnessHelper->newOperationContext() );
            {
                WriteUnitOfWork uow( opCtx.get() );
                StatusWith<RecordId> res = rs->insertRecord( opCtx.get(), "a", 2, false );
                ASSERT_OK( res.getStatus() );
                loc1 = res.getValue();
                uow.commit();
            }
        }

        {
            ServiceContext::UniqueOperationContext opCtx( harnessHelper->newOperationContext() );
            auto cursor = rs->getCursor(opCtx.get());
            auto record = cursor->seekExact(loc1);
            ASSERT( record );
            ASSERT_EQ( loc1, record->id );
            ASSERT( !cursor->next() );
        }

        {
            // now we insert 2 docs, but commit the 2nd one fiirst
            // we make sure we can't find the 2nd until the first is commited
            ServiceContext::UniqueOperationContext t1( harnessHelper->newOperationContext() );
            std::unique_ptr<WriteUnitOfWork> w1( new WriteUnitOfWork( t1.get() ) );
            rs->insertRecord( t1.get(), "b", 2, false );
            // do not commit yet

            { // create 2nd doc
                auto client2 = harnessHelper->serviceContext()->makeClient("c2");
                auto t2 = harnessHelper->newOperationContext(client2.get());
                {
                    WriteUnitOfWork w2( t2.get() );
                    rs->insertRecord( t2.get(), "c", 2, false );
                    w2.commit();
                }
            }

            { // state should be the same
                auto client2 = harnessHelper->serviceContext()->makeClient("c2");
                auto opCtx = harnessHelper->newOperationContext(client2.get());
                auto cursor = rs->getCursor(opCtx.get());
                auto record = cursor->seekExact(loc1);
                ASSERT( record );
                ASSERT_EQ( loc1, record->id );
                ASSERT( !cursor->next() );
            }

            w1->commit();
        }

        { // now all 3 docs should be visible
            ServiceContext::UniqueOperationContext opCtx( harnessHelper->newOperationContext() );
            auto cursor = rs->getCursor(opCtx.get());
            auto record = cursor->seekExact(loc1);
            ASSERT( record );
            ASSERT_EQ( loc1, record->id );
            ASSERT( cursor->next() );
            ASSERT( cursor->next() );
            ASSERT( !cursor->next() );
        }
    }

    RecordId _oplogOrderInsertOplog( OperationContext* opCtx,
                                    std::unique_ptr<RecordStore>& rs,
                                    int inc ) {
        Timestamp opTime = Timestamp(5,inc);
        RocksRecordStore* rrs = dynamic_cast<RocksRecordStore*>(rs.get());
        Status status = rrs->oplogDiskLocRegister( opCtx, opTime );
        ASSERT_OK( status );
        BSONObj obj = BSON( "ts" << opTime );
        StatusWith<RecordId> res = rs->insertRecord( opCtx, obj.objdata(), obj.objsize(), false );
        ASSERT_OK( res.getStatus() );
        return res.getValue();
    }

    TEST(RocksRecordStoreTest, OplogOrder) {
        std::unique_ptr<RocksRecordStoreHarnessHelper> harnessHelper(
            new RocksRecordStoreHarnessHelper());
        std::unique_ptr<RecordStore> rs(
            harnessHelper->newCappedRecordStore("local.oplog.foo", 100000, -1));
        {
            const RocksRecordStore* rrs = dynamic_cast<RocksRecordStore*>(rs.get());
            ASSERT( rrs->isOplog() );
        }

        RecordId loc1;

        { // first insert a document
            ServiceContext::UniqueOperationContext opCtx( harnessHelper->newOperationContext() );
            {
                WriteUnitOfWork uow( opCtx.get() );
                loc1 = _oplogOrderInsertOplog( opCtx.get(), rs, 1 );
                uow.commit();
            }
        }

        {
            ServiceContext::UniqueOperationContext opCtx( harnessHelper->newOperationContext() );
            auto cursor = rs->getCursor(opCtx.get());
            auto record = cursor->seekExact(loc1);
            ASSERT( record );
            ASSERT_EQ( loc1, record->id );
            ASSERT(!cursor->next());
        }

        {
            // now we insert 2 docs, but commit the 2nd one first.
            // we make sure we can't find the 2nd until the first is committed.
            ServiceContext::UniqueOperationContext earlyReader(
                harnessHelper->newOperationContext());
            auto earlyCursor = rs->getCursor(earlyReader.get());
            ASSERT_EQ(earlyCursor->seekExact(loc1)->id, loc1);
            earlyCursor->save();
            earlyReader->recoveryUnit()->abandonSnapshot();

            auto client1 = harnessHelper->serviceContext()->makeClient("c1");
            auto t1 = harnessHelper->newOperationContext(client1.get());
            WriteUnitOfWork w1(t1.get());
            _oplogOrderInsertOplog(t1.get(), rs, 20);
            // do not commit yet

            {  // create 2nd doc
                auto client2 = harnessHelper->serviceContext()->makeClient("c2");
                auto t2 = harnessHelper->newOperationContext(client2.get());
                {
                    WriteUnitOfWork w2(t2.get());
                    _oplogOrderInsertOplog(t2.get(), rs, 30);
                    w2.commit();
                }
            }

            {  // Other operations should not be able to see 2nd doc until w1 commits.
                earlyCursor->restore();
                ASSERT(!earlyCursor->next());

                auto client2 = harnessHelper->serviceContext()->makeClient("c2");
                auto opCtx = harnessHelper->newOperationContext(client2.get());
                auto cursor = rs->getCursor(opCtx.get());
                auto record = cursor->seekExact(loc1);
                ASSERT_EQ(loc1, record->id);
                ASSERT(!cursor->next());
            }

            w1.commit();
        }

        rs->waitForAllEarlierOplogWritesToBeVisible(harnessHelper->newOperationContext().get());

        {  // now all 3 docs should be visible
            ServiceContext::UniqueOperationContext opCtx(harnessHelper->newOperationContext());
            auto cursor = rs->getCursor(opCtx.get());
            auto record = cursor->seekExact(loc1);
            ASSERT_EQ(loc1, record->id);
            ASSERT(cursor->next());
            ASSERT(cursor->next());
            ASSERT(!cursor->next());
        }

        // Rollback the last two oplog entries, then insert entries with older optimes and ensure that
        // the visibility rules aren't violated. See SERVER-21645
        {
            ServiceContext::UniqueOperationContext opCtx(harnessHelper->newOperationContext());
            rs->cappedTruncateAfter(opCtx.get(), loc1, /*inclusive*/ false);
        }

        {
            // Now we insert 2 docs with timestamps earlier than before, but commit the 2nd one first.
            // We make sure we can't find the 2nd until the first is commited.
            ServiceContext::UniqueOperationContext earlyReader(harnessHelper->newOperationContext());
            auto earlyCursor = rs->getCursor(earlyReader.get());
            ASSERT_EQ(earlyCursor->seekExact(loc1)->id, loc1);
            earlyCursor->save();
            earlyReader->recoveryUnit()->abandonSnapshot();

            auto client1 = harnessHelper->serviceContext()->makeClient("c1");
            auto t1 = harnessHelper->newOperationContext(client1.get());
            WriteUnitOfWork w1(t1.get());
            _oplogOrderInsertOplog( t1.get(), rs, 2 );
            // do not commit yet

            { // create 2nd doc
                auto client2 = harnessHelper->serviceContext()->makeClient("c2");
                auto t2 = harnessHelper->newOperationContext(client2.get());
                {
                    WriteUnitOfWork w2( t2.get() );
                    _oplogOrderInsertOplog( t2.get(), rs, 3 );
                    w2.commit();
                }
            }

            {  // Other operations should not be able to see 2nd doc until w1 commits.
                ASSERT(earlyCursor->restore());
                ASSERT(!earlyCursor->next());

                auto client2 = harnessHelper->serviceContext()->makeClient("c2");
                auto opCtx = harnessHelper->newOperationContext(client2.get());
                auto cursor = rs->getCursor(opCtx.get());
                auto record = cursor->seekExact(loc1);
                ASSERT( record );
                ASSERT_EQ( loc1, record->id );
                ASSERT(!cursor->next());
            }

            w1.commit();
        }

        rs->waitForAllEarlierOplogWritesToBeVisible(harnessHelper->newOperationContext().get());

        { // now all 3 docs should be visible
            ServiceContext::UniqueOperationContext opCtx( harnessHelper->newOperationContext() );
            auto cursor = rs->getCursor(opCtx.get());
            auto record = cursor->seekExact(loc1);
            ASSERT( record );
            ASSERT_EQ( loc1, record->id );
            ASSERT( cursor->next() );
            ASSERT( cursor->next() );
            ASSERT( !cursor->next() );
        }
    }

}<|MERGE_RESOLUTION|>--- conflicted
+++ resolved
@@ -65,12 +65,8 @@
             _db.reset(db);
             _counterManager.reset(new RocksCounterManager(_db.get(), true));
             _durabilityManager.reset(new RocksDurabilityManager(_db.get(), true));
-<<<<<<< HEAD
             _compactionScheduler.reset(new RocksCompactionScheduler());
             _compactionScheduler->start(_db.get());
-=======
-            _compactionScheduler.reset(new RocksCompactionScheduler(_db.get()));
->>>>>>> 212ba0e2
         }
 
         virtual std::unique_ptr<RecordStore> newNonCappedRecordStore() {
