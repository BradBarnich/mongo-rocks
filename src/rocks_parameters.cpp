--- conflicted
+++ resolved
@@ -115,12 +115,8 @@
     }
 
     Status RocksCompactServerParameter::setFromString(const std::string& str) {
-<<<<<<< HEAD
         _engine->getCompactionScheduler()->compactAll();
         return Status::OK();
-=======
-        return _engine->getCompactionScheduler()->compactAll();
->>>>>>> 212ba0e2
     }
 
     RocksCacheSizeParameter::RocksCacheSizeParameter(RocksEngine* engine)
